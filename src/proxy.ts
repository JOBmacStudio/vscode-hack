--- conflicted
+++ resolved
@@ -3,33 +3,8 @@
  */
 
 import * as ps from 'child_process';
-import * as vscode from 'vscode';
+import * as config from './Config';
 import * as hack from './types/hack';
-
-export function start(hhClient: string): boolean {
-    try {
-<<<<<<< HEAD
-        ps.execFileSync(hhClient, ['start', vscode.workspace.rootPath || '']);
-=======
-        const hackConfig = vscode.workspace.getConfiguration('hack');
-        const useDocker = hackConfig.useDocker;
-        if (useDocker) {
-            const dockerContainerName = hackConfig.dockerContainerName;
-            const dockerSourcePath = String(hackConfig.dockerSourcePath);
-            ps.execFileSync('docker', ['exec', '-i', dockerContainerName, 'hh_client', 'start', dockerSourcePath]);
-        } else {
-            ps.execFileSync(hhClient, ['start', vscode.workspace.rootPath]);
-        }
->>>>>>> f6c0039b
-        return true;
-    } catch (err) {
-        if (err.status === 77) {
-            // server was already running
-            return true;
-        }
-        return false;
-    }
-}
 
 export async function version(): Promise<hack.Version | undefined> {
     return run(['--version']);
@@ -39,24 +14,12 @@
     return run(['check']);
 }
 
-<<<<<<< HEAD
 export async function color(fileName: string): Promise<hack.ColorResponse> {
     return run(['--color', fileName]);
 }
 
 export async function typeAtPos(fileName: string, line: number, character: number): Promise<string | undefined> {
     const arg: string = `${fileName}:${line}:${character}`;
-=======
-export async function color(fileName: string): Promise<ColorResponse> {
-    return run(['--color', getDockerSourcePath(fileName)]);
-}
-function getDockerSourcePath(fileName: string): string {
-    const dockerSourcePath = String(vscode.workspace.getConfiguration('hack').get('dockerSourcePath'));
-    return fileName.replace(vscode.workspace.rootPath, dockerSourcePath);
-}
-export async function typeAtPos(fileName: string, line: number, character: number): Promise<string> {
-    const arg: string = getDockerSourcePath(fileName) + ':' + line + ':' + character;
->>>>>>> f6c0039b
     const args: string[] = ['--type-at-pos', arg];
     const typeAtPosResponse: hack.TypeAtPosResponse = await run(args);
 
@@ -101,36 +64,12 @@
     return run(['--format', startPos.toString(), (endPos + 1).toString()], text);
 }
 
-<<<<<<< HEAD
-async function run(args: string[], stdin?: string): Promise<any> {
+async function run(extraArgs: string[], stdin?: string): Promise<any> {
     return new Promise<any>((resolve, _) => {
-        args = args.concat(['--json', vscode.workspace.rootPath || '']);
-        const hhClient = vscode.workspace.getConfiguration('hack').get('clientPath') || 'hh_client';
-        const p = ps.execFile(String(hhClient), args, { maxBuffer: 1024 * 1024 }, (err: any, stdout, stderr) => {
-=======
-async function run(args: string[], stdin: string = null): Promise<any> { // tslint:disable-line
-    return new Promise<any>((resolve, reject) => { // tslint:disable-line
-        let hhClient = vscode.workspace.getConfiguration('hack').get('clientPath') || 'hh_client'; // tslint:disable-line
-        const useDocker = vscode.workspace.getConfiguration('hack').get('useDocker');
-        if (useDocker) {
-            const dockerContainerName = String(vscode.workspace.getConfiguration('hack').get('dockerContainerName'));
-            const dockerSourcePath = String(vscode.workspace.getConfiguration('hack').get('dockerSourcePath'));
-
-            const dockerargs = ['exec', '-i', dockerContainerName, 'hh_client'];
-            hhClient = 'docker';
-
-            if (dockerSourcePath) {
-                args = args.concat(['--json', dockerSourcePath]);
-                args = dockerargs.concat(args);
-                //console.log('docker', args.join(' '));
-            } else {
-                console.error('Hack: hh_client execution invalid docker source path ');
-            }
-        } else {
-            args = args.concat(['--json', vscode.workspace.rootPath]);
-        }
-        const p = ps.execFile(String(hhClient), args, { maxBuffer: 1024 * 1024 }, (err: any, stdout, stderr) => { // tslint:disable-line
->>>>>>> f6c0039b
+        const args = config.hhClient.split(' ');
+        const command = String(args.shift());
+        args.push(...extraArgs, '--json', config.workspace);
+        const p = ps.execFile(command, args, { maxBuffer: 1024 * 1024 }, (err: any, stdout, stderr) => {
             if (err !== null && err.code !== 0 && err.code !== 2) {
                 // any hh_client failure other than typecheck errors
                 console.error(`Hack: hh_client execution error: ${err}`);
