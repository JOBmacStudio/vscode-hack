// A launch configuration that compiles the extension and then opens it inside a new window
{
    "version": "0.1.0",
    "configurations": [
        {
            "name": "Extension",
            "type": "extensionHost",
            "request": "launch",
            "runtimeExecutable": "${execPath}",
            "args": ["--extensionDevelopmentPath=${workspaceRoot}" ],
            "stopOnEntry": false,
            "sourceMaps": true,
            "outFiles": [ "${workspaceRoot}/out/**/*.js" ],
            "preLaunchTask": "npm: watch"
        },
        {
<<<<<<< HEAD
            "name": "Launch Debug Server",
            "type": "node",
            "request": "launch",
            "program": "${workspaceRoot}/src/debugger/debugger.ts",
            "sourceMaps": true,
			"outFiles": [ "${workspaceRoot}/out/**/*.js" ]
        },
        {
            "name": "Launch Tests",
=======
            "name": "Extension Tests",
>>>>>>> a17cf921
            "type": "extensionHost",
            "request": "launch",
            "runtimeExecutable": "${execPath}",
            "args": ["--extensionDevelopmentPath=${workspaceRoot}", "--extensionTestsPath=${workspaceRoot}/out/test" ],
            "stopOnEntry": false,
            "sourceMaps": true,
            "outFiles": [ "${workspaceRoot}/out/test/**/*.js" ],
            "preLaunchTask": "npm: watch"
        }
    ],
    "compounds": [
		{
			"name": "Extension + Debug Server",
			"configurations": [ "Launch Extension", "Launch Debug Server" ]
		}
	]
}<|MERGE_RESOLUTION|>--- conflicted
+++ resolved
@@ -14,7 +14,6 @@
             "preLaunchTask": "npm: watch"
         },
         {
-<<<<<<< HEAD
             "name": "Launch Debug Server",
             "type": "node",
             "request": "launch",
@@ -24,9 +23,6 @@
         },
         {
             "name": "Launch Tests",
-=======
-            "name": "Extension Tests",
->>>>>>> a17cf921
             "type": "extensionHost",
             "request": "launch",
             "runtimeExecutable": "${execPath}",
@@ -40,7 +36,7 @@
     "compounds": [
 		{
 			"name": "Extension + Debug Server",
-			"configurations": [ "Launch Extension", "Launch Debug Server" ]
+			"configurations": [ "Extension", "Launch Debug Server" ]
 		}
 	]
 }