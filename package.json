--- conflicted
+++ resolved
@@ -1,24 +1,14 @@
 {
   "name": "vscode-hack",
-<<<<<<< HEAD
-  "displayName": "Hack",
-  "version": "0.4.0",
-=======
   "version": "0.7.0",
->>>>>>> a17cf921
   "publisher": "pranayagarwal",
   "engines": {
     "vscode": "^1.15.0"
   },
   "license": "MIT",
-<<<<<<< HEAD
+  "displayName": "Hack",
   "description": "Hack language & HHVM debugger support for Visual Studio Code.",
-  "icon": "images/logo.svg",
-=======
-  "displayName": "Hack",
-  "description": "Hack/HHVM support for Visual Studio Code.",
   "icon": "images/logo.png",
->>>>>>> a17cf921
   "categories": [
     "Debuggers",
     "Languages",
@@ -48,15 +38,11 @@
   "bugs": {
     "url": "https://github.com/PranayAgarwal/vscode-hack/issues"
   },
-<<<<<<< HEAD
-  "main": "./out/src/main",
+  "main": "./out/main",
   "activationEvents": [
     "workspaceContains:.hhconfig",
     "onLanguage:hack"
   ],
-=======
-  "main": "./out/main",
->>>>>>> a17cf921
   "contributes": {
     "breakpoints": [
       {
@@ -208,31 +194,18 @@
     "lint": "tslint --force -p ."
   },
   "dependencies": {
+    "vscode-debugadapter": "^1.18.0-pre.1",
+    "vscode-debugprotocol": "^1.17.0",
     "vscode-languageclient": "^3.5.0"
   },
-  "dependencies": {
-    "vscode-debugadapter": "^1.18.0-pre.1",
-    "vscode-debugprotocol": "^1.17.0"
-  },
   "devDependencies": {
-<<<<<<< HEAD
-    "@types/mocha": "^2.2.40",
-    "@types/node": "^6.0.40",
-    "cson": "^4.0.0",
-    "mocha": "^3.2.0",
-    "tslint": "^4.5.1",
-    "tslint-microsoft-contrib": "^4.0.0",
-    "typescript": "^2.2.1",
-    "vscode": "^1.1.0",
-    "vscode-debugadapter-testsupport": "^1.17.0"
-=======
     "@types/mocha": "^2.2.44",
     "@types/node": "^8.0.53",
     "cson": "^4.1.0",
     "tslint": "^5.8.0",
     "tslint-microsoft-contrib": "^5.0.1",
     "typescript": "^2.6.1",
-    "vscode": "^1.1.7"
->>>>>>> a17cf921
+    "vscode": "^1.1.7",
+    "vscode-debugadapter-testsupport": "^1.17.0"
   }
 }