--- conflicted
+++ resolved
@@ -69,39 +69,24 @@
       "title": "Hack configuration",
       "properties": {
         "hack.clientPath": {
-          "type": [
-            "string",
-            "null"
-          ],
+          "type": "string",
           "default": null,
-          "description": "Absolute path to the hh_client executable. This can be left empty if hh_client is already in your environment $PATH."
+          "description": "Absolute path to the hh_client executable. This can be left empty if hh_client is already in your environment $PATH. A `docker exec` command is supported as well."
+        },
+        "hack.workspaceRootPath": {
+          "type": "string",
+          "default": null,
+          "description": "Absolute path to the workspace root directory. This will be the VS Code workspace root by default, but can be changed if the project is in a subdirectory or mounted in a Docker container."
         },
         "hack.enableCoverageCheck": {
           "type": "boolean",
           "default": false,
           "description": "Enable calculation of Hack type coverage percentage for every file and display in status bar."
         },
-<<<<<<< HEAD
         "hack.useLanguageServer": {
           "type": "boolean",
           "default": false,
           "description": "[Experimental] Start hh_client in Language Server mode. Only works for HHVM version 3.23 and above."
-=======
-        "hack.useDocker": {
-          "type": "boolean",
-          "default": false,
-          "description": "Bypass local hhClient by using Docker container for hh_client support"
-        },
-        "hack.dockerSourcePath": {
-          "type": "string",
-          "default": null,
-          "description": "Source code path inside docker container"
-        },
-        "hack.dockerContainerName": {
-          "type": "string",
-          "default": null,
-          "description": "Name of docker container where hh_client is installed"
->>>>>>> f6c0039b
         }
       }
     },
